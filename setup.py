from setuptools import setup, find_packages
import os

# Parse version string
this_directory = os.path.dirname(os.path.abspath(__file__))
version_file = os.path.join(this_directory, "hotspot", "_version.py")
exec(open(version_file).read())


setup(
    name="hotspot",
    version=__version__,
    packages=find_packages(),

    install_requires=[
        'matplotlib>=3.0.0',
        'numba>=0.43.1',
        'numpy>=1.16.4',
        'seaborn>=0.9.0',
        'scipy>=1.2.1',
        'pandas>=0.24.0',
        'tqdm>=4.32.2',
        'statsmodels>=0.9.0',
        'scikit-learn>=0.21.2',
<<<<<<< HEAD
        'anndata>=0.7',
=======
        'pynndescent>=0.5',
>>>>>>> 8fbabb04
    ],
    extras_require=dict(
        test=['pytest>=5.0.0'],
        docs=["sphinx-book-theme>=0.2.0", "nbsphinx", "sphinx>=4.1", "ipython"]
    ),

    include_package_data=True,

    author="David DeTomaso",
    author_email="David.DeTomaso@berkeley.edu",
    description="",
    keywords="",
    url="",
    license=""
)<|MERGE_RESOLUTION|>--- conflicted
+++ resolved
@@ -22,11 +22,8 @@
         'tqdm>=4.32.2',
         'statsmodels>=0.9.0',
         'scikit-learn>=0.21.2',
-<<<<<<< HEAD
         'anndata>=0.7',
-=======
         'pynndescent>=0.5',
->>>>>>> 8fbabb04
     ],
     extras_require=dict(
         test=['pytest>=5.0.0'],
